--- conflicted
+++ resolved
@@ -12,17 +12,6 @@
         'Terracotta has not been installed correctly. Please run `pip install -e .` or '
         '`python setup.py install` in the Terracotta package folder.'
     ) from None
-<<<<<<< HEAD
-
-
-# setup environment
-import os
-os.environ.update(
-    GDAL_DISABLE_READDIR_ON_OPEN='EMPTY_DIR'  # do not look for auxiliary files
-)
-del os
-=======
->>>>>>> d57c0568
 
 
 # initialize settings
