"""api/keys.py

Flask route to handle /keys calls.
"""

from flask import jsonify
from marshmallow import Schema, fields

from terracotta.api.flask_api import convert_exceptions, metadata_api, spec


class KeyItemSchema(Schema):
<<<<<<< HEAD
=======
    class Meta:
        ordered = True

>>>>>>> d57c0568
    key = fields.String(description='Key name', required=True)
    description = fields.String(description='Key description')


class KeySchema(Schema):
    keys = fields.Nested(KeyItemSchema, many=True, required=True)


@metadata_api.route('/keys', methods=['GET'])
@convert_exceptions
def get_keys() -> str:
    """Get all key names
    ---
    get:
        summary: /keys
        description: List the names and descriptions (if available) of all known keys.
        responses:
            200:
                description: Array containing keys
                schema: KeySchema
    """
    from terracotta.handlers.keys import keys
    schema = KeySchema()
    payload = {'keys': keys()}
    return jsonify(schema.load(payload))


spec.definition('Keys', schema=KeySchema)
spec.definition('KeyItem', schema=KeyItemSchema)<|MERGE_RESOLUTION|>--- conflicted
+++ resolved
@@ -10,12 +10,9 @@
 
 
 class KeyItemSchema(Schema):
-<<<<<<< HEAD
-=======
     class Meta:
         ordered = True
 
->>>>>>> d57c0568
     key = fields.String(description='Key name', required=True)
     description = fields.String(description='Key description')
 
