--- conflicted
+++ resolved
@@ -16,13 +16,8 @@
 from cachetools import cachedmethod, LRUCache
 from affine import Affine
 
-<<<<<<< HEAD
 if TYPE_CHECKING:
     from rasterio.io import DatasetReader  # noqa: F401
-    from rasterio.windows import Window  # noqa: F401
-=======
-from rasterio.io import DatasetReader
->>>>>>> ff5d986a
 
 try:
     from crick import TDigest, SummaryStats
@@ -61,14 +56,8 @@
             raise exceptions.UnknownKeyError('Encountered unknown key') from exc
 
     @staticmethod
-<<<<<<< HEAD
-    def _accumulate_chunk_stats(dataset: 'DatasetReader',
-                                windows: 'List[Window]',
-                                nodata: Number) -> Optional[Dict[str, Any]]:
-=======
-    def _compute_image_stats_chunked(dataset: DatasetReader,
+    def _compute_image_stats_chunked(dataset: 'DatasetReader',
                                      nodata: Number) -> Optional[Dict[str, Any]]:
->>>>>>> ff5d986a
         """Loop over chunks and accumulate statistics"""
         from rasterio import features, warp, windows
         from shapely import geometry, ops
