--- conflicted
+++ resolved
@@ -25,19 +25,9 @@
     rv = client.get('/keys')
 
     expected_response = [
-<<<<<<< HEAD
-        {
-            'key': 'key1'
-        },
-        {
-            'key': 'key2',
-            'description': 'key2'
-        }
-=======
         {'key': 'key1'},
         {'key': 'akey'},
         {'key': 'key2', 'description': 'key2'}
->>>>>>> d57c0568
     ]
     assert rv.status_code == 200
     assert expected_response == json.loads(rv.data)['keys']
