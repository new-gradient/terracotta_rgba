--- conflicted
+++ resolved
@@ -41,7 +41,6 @@
 @pytest.fixture()
 def s3_db_factory(tmpdir):
     bucketname = str(uuid.uuid4())
-<<<<<<< HEAD
 
     def _s3_db_factory(keys, datasets=None):
         from terracotta import get_driver
@@ -64,30 +63,6 @@
         s3 = boto3.client('s3')
         s3.put_object(Bucket=bucketname, Key='tc.sqlite', Body=db_bytes)
 
-=======
-
-    def _s3_db_factory(keys, datasets=None):
-        from terracotta import get_driver
-
-        with tempfile.TemporaryDirectory() as tmpdir:
-            dbfile = Path(tmpdir) / 'tc.sqlite'
-            driver = get_driver(dbfile)
-            driver.create(keys)
-
-            if datasets:
-                for keys, path in datasets.items():
-                    driver.insert(keys, path)
-
-            with open(dbfile, 'rb') as f:
-                db_bytes = f.read()
-
-        conn = boto3.resource('s3')
-        conn.create_bucket(Bucket=bucketname)
-
-        s3 = boto3.client('s3')
-        s3.put_object(Bucket=bucketname, Key='tc.sqlite', Body=db_bytes)
-
->>>>>>> d57c0568
         return f's3://{bucketname}/tc.sqlite'
 
     return _s3_db_factory
@@ -102,8 +77,6 @@
     driver = get_driver(dbpath)
 
     assert driver.key_names == keys
-<<<<<<< HEAD
-=======
 
 
 def test_invalid_url():
@@ -120,7 +93,6 @@
     with pytest.raises(exceptions.InvalidDatabaseError):
         with driver.connect():
             pass
->>>>>>> d57c0568
 
 
 @mock_s3
@@ -135,19 +107,6 @@
         # replace TTL cache timer by manual timer
         m.setattr(driver, '_checkdb_cache', TTLCache(maxsize=1, ttl=1, timer=Timer()))
         assert len(driver._checkdb_cache) == 0
-<<<<<<< HEAD
-
-        with driver.connect():
-            assert driver.key_names == keys
-            assert driver.get_datasets() == {}
-            modification_date = os.path.getmtime(driver.path)
-
-            s3_db_factory(keys, datasets={('some', 'value'): str(raster_file)})
-
-            # no change yet
-            assert driver.get_datasets() == {}
-            assert os.path.getmtime(driver.path) == modification_date
-=======
 
         with driver.connect():
             assert driver.key_names == keys
@@ -175,29 +134,8 @@
         with driver.connect():  # now db is updated on reconnect
             assert list(driver.get_datasets().keys()) == [('some', 'value')]
             assert os.path.getmtime(driver.path) != modification_date
->>>>>>> d57c0568
-
-        # check if remote db is cached after one tick
-        driver._checkdb_cache.timer.tick()
-        assert len(driver._checkdb_cache) == 1
-
-<<<<<<< HEAD
-        with driver.connect():  # db connection is cached; so still no change
-            assert driver.get_datasets() == {}
-            assert os.path.getmtime(driver.path) == modification_date
-
-        # TTL cache is invalidated after second tick
-        driver._checkdb_cache.timer.tick()
-        assert len(driver._checkdb_cache) == 0
-
-        with driver.connect():  # now db is updated on reconnect
-            assert list(driver.get_datasets().keys()) == [('some', 'value')]
-            assert os.path.getmtime(driver.path) != modification_date
 
 
-@mock_s3
-def test_immutability(s3_db_factory, raster_file):
-=======
 @mock_s3
 def test_immutability(s3_db_factory, raster_file):
     keys = ('some', 'keys')
@@ -219,7 +157,6 @@
 
 @mock_s3
 def test_destructor(s3_db_factory, raster_file, capsys):
->>>>>>> d57c0568
     keys = ('some', 'keys')
     dbpath = s3_db_factory(keys, datasets={('some', 'value'): str(raster_file)})
 
